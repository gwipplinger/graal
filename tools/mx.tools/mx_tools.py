--- conflicted
+++ resolved
@@ -182,7 +182,7 @@
     include_by_default=True,
 ))
 
-mx_sdk.register_graalvm_component(mx_sdk.GraalVmTool(
+mx_sdk_vm.register_graalvm_component(mx_sdk_vm.GraalVmTool(
     suite=_suite,
     name='GraalVM Profiler',
     short_name='pro',
@@ -195,10 +195,7 @@
     include_by_default=True,
 ))
 
-<<<<<<< HEAD
-mx_sdk_vm.register_graalvm_component(mx_sdk_vm.GraalVmJdkComponent(
-=======
-mx_sdk.register_graalvm_component(mx_sdk.GraalVmTool(
+mx_sdk_vm.register_graalvm_component(mx_sdk_vm.GraalVmTool(
     suite=_suite,
     name='GraalVM Coverage',
     short_name='cov',
@@ -211,8 +208,7 @@
     include_by_default=True,
 ))
 
-mx_sdk.register_graalvm_component(mx_sdk.GraalVmJdkComponent(
->>>>>>> 0c170814
+mx_sdk_vm.register_graalvm_component(mx_sdk_vm.GraalVmJdkComponent(
     suite=_suite,
     name='VisualVM',
     short_name='vvm',
