/*
 * Copyright (c) 2014, 2015, Oracle and/or its affiliates. All rights reserved.
 * DO NOT ALTER OR REMOVE COPYRIGHT NOTICES OR THIS FILE HEADER.
 *
 * This code is free software; you can redistribute it and/or modify it
 * under the terms of the GNU General Public License version 2 only, as
 * published by the Free Software Foundation.  Oracle designates this
 * particular file as subject to the "Classpath" exception as provided
 * by Oracle in the LICENSE file that accompanied this code.
 *
 * This code is distributed in the hope that it will be useful, but WITHOUT
 * ANY WARRANTY; without even the implied warranty of MERCHANTABILITY or
 * FITNESS FOR A PARTICULAR PURPOSE.  See the GNU General Public License
 * version 2 for more details (a copy is included in the LICENSE file that
 * accompanied this code).
 *
 * You should have received a copy of the GNU General Public License version
 * 2 along with this work; if not, write to the Free Software Foundation,
 * Inc., 51 Franklin St, Fifth Floor, Boston, MA 02110-1301 USA.
 *
 * Please contact Oracle, 500 Oracle Parkway, Redwood Shores, CA 94065 USA
 * or visit www.oracle.com if you need additional information or have any
 * questions.
 */
package com.oracle.truffle.api.vm;

import static com.oracle.truffle.api.vm.PolyglotEngine.LOG;

import java.io.IOException;
import java.io.InputStream;
import java.net.URL;
import java.util.Collections;
import java.util.Enumeration;
import java.util.HashMap;
import java.util.LinkedHashMap;
import java.util.Map;
import java.util.Properties;
import java.util.Set;
import java.util.TreeSet;
import java.util.logging.Level;

import com.oracle.truffle.api.TruffleLanguage;
import com.oracle.truffle.api.TruffleOptions;

/**
 * Ahead-of-time initialization. If the JVM is started with {@link TruffleOptions#AOT}, it populates
 * cache with languages found in application classloader.
 */
final class LanguageCache {
<<<<<<< HEAD
    private static final boolean PRELOAD = TruffleOptions.AOT;
    private static final Map<String, LanguageCache> CACHE = TruffleOptions.AOT ? new HashMap<String, LanguageCache>() : null;
    private TruffleLanguage<?> language;
    private final ClassLoader loader;
=======
    private static final boolean PRELOAD;
    private static final Map<String, LanguageCache> CACHE;
    private final TruffleLanguage<?> language;
>>>>>>> 1ea76c85
    private final String className;
    private final Set<String> mimeTypes;
    private final String name;
    private final String version;

    /**
     * This method initializes all languages under the provided classloader.
     *
     * NOTE: Method's signature should not be changed as it is reflectively invoked from AOT
     * compilation.
     *
     * @param loader The classloader to be used for finding languages.
     * @return A map of initialized languages.
     */
<<<<<<< HEAD
    @SuppressWarnings("unused")
    private static Map<String, LanguageCache> initializeLanguages(final ClassLoader loader) {
        Map<String, LanguageCache> map;

        PolyglotLocator singleLoaderLocator = new PolyglotLocator() {
            @Override
            public void locate(PolyglotLocator.Response response) {
                response.registerClassLoader(loader);
            }
        };

        map = createLanguages(singleLoaderLocator);
        for (LanguageCache info : map.values()) {
            info.createLanguage();
        }
        return map;
=======
    private static Map<String, LanguageCache> initializeLanguages(ClassLoader loader) {
        return createLanguages(loader, true);
>>>>>>> 1ea76c85
    }

    private LanguageCache(String prefix, Properties info, TruffleLanguage<?> language, ClassLoader loader) {
        this.loader = loader;
        this.className = info.getProperty(prefix + "className");
        this.name = info.getProperty(prefix + "name");
        this.version = info.getProperty(prefix + "version");
        TreeSet<String> ts = new TreeSet<>();
        for (int i = 0;; i++) {
            String mt = info.getProperty(prefix + "mimeType." + i);
            if (mt == null) {
                break;
            }
            ts.add(mt);
        }
        this.mimeTypes = Collections.unmodifiableSet(ts);
        this.language = language;
    }

<<<<<<< HEAD
    static Map<String, LanguageCache> languages(PolyglotLocator locator) {
        if (PRELOAD) {
            return CACHE;
        }
        return createLanguages(locator);
    }

    private static Map<String, LanguageCache> createLanguages(PolyglotLocator locator) {
=======
    private static ClassLoader loader() {
        ClassLoader l;
        if (PolyglotEngine.JDK8OrEarlier) {
            l = PolyglotEngine.class.getClassLoader();
            if (l == null) {
                l = ClassLoader.getSystemClassLoader();
            }
        } else {
            l = ModuleResourceLocator.createLoader();
        }
        return l;
    }

    static Map<String, LanguageCache> languages() {
        if (PRELOAD) {
            return CACHE;
        }
        return createLanguages(loader(), false);
    }

    private static Map<String, LanguageCache> createLanguages(ClassLoader loader, boolean preload) {
>>>>>>> 1ea76c85
        Map<String, LanguageCache> map = new LinkedHashMap<>();
        for (ClassLoader loader : PolyglotLocator.Response.loaders(locator)) {
            createLanguages(loader, map);
        }
        return map;
    }

    private static void createLanguages(ClassLoader loader, Map<String, LanguageCache> map) {
        Enumeration<URL> en;
        try {
            en = loader.getResources("META-INF/truffle/language");
        } catch (IOException ex) {
            throw new IllegalStateException("Cannot read list of Truffle languages", ex);
        }
        while (en.hasMoreElements()) {
            URL u = en.nextElement();
            Properties p;
            try {
                p = new Properties();
                try (InputStream is = u.openStream()) {
                    p.load(is);
                }
            } catch (IOException ex) {
                LOG.log(Level.CONFIG, "Cannot process " + u + " as language definition", ex);
                continue;
            }
            for (int cnt = 1;; cnt++) {
                String prefix = "language" + cnt + ".";
                String name = p.getProperty(prefix + "name");
                if (name == null) {
                    break;
                }
<<<<<<< HEAD
                LanguageCache l = new LanguageCache(prefix, p, null, loader);
=======
                TruffleLanguage<?> lang = null;
                if (preload) {
                    String className = p.getProperty(prefix + "className");
                    lang = loadLanguage(name, className, loader);
                }
                LanguageCache l = new LanguageCache(prefix, p, lang);
>>>>>>> 1ea76c85
                for (String mimeType : l.getMimeTypes()) {
                    map.put(mimeType, l);
                }
            }
        }
    }

    Set<String> getMimeTypes() {
        return mimeTypes;
    }

    String getName() {
        return name;
    }

    String getVersion() {
        return version;
    }

    String getClassName() {
        return className;
    }

    TruffleLanguage<?> loadLanguage() {
        if (PRELOAD) {
            return language;
        }
<<<<<<< HEAD
        if (create) {
            createLanguage();
        }
        return language;
    }

    private void createLanguage() {
=======
        return loadLanguage(name, className, loader());
    }

    private static TruffleLanguage<?> loadLanguage(String name, String className, ClassLoader loader) {
>>>>>>> 1ea76c85
        try {
            Class<?> langClazz = Class.forName(className, true, loader);
            return (TruffleLanguage<?>) langClazz.getField("INSTANCE").get(null);
        } catch (Exception ex) {
            throw new IllegalStateException("Cannot initialize " + name + " language with implementation " + className, ex);
        }
    }

}<|MERGE_RESOLUTION|>--- conflicted
+++ resolved
@@ -31,7 +31,6 @@
 import java.net.URL;
 import java.util.Collections;
 import java.util.Enumeration;
-import java.util.HashMap;
 import java.util.LinkedHashMap;
 import java.util.Map;
 import java.util.Properties;
@@ -47,20 +46,19 @@
  * cache with languages found in application classloader.
  */
 final class LanguageCache {
-<<<<<<< HEAD
-    private static final boolean PRELOAD = TruffleOptions.AOT;
-    private static final Map<String, LanguageCache> CACHE = TruffleOptions.AOT ? new HashMap<String, LanguageCache>() : null;
-    private TruffleLanguage<?> language;
-    private final ClassLoader loader;
-=======
     private static final boolean PRELOAD;
     private static final Map<String, LanguageCache> CACHE;
     private final TruffleLanguage<?> language;
->>>>>>> 1ea76c85
     private final String className;
     private final Set<String> mimeTypes;
     private final String name;
     private final String version;
+    private final ClassLoader loader;
+
+    static {
+        CACHE = TruffleOptions.AOT ? initializeLanguages(loader()) : null;
+        PRELOAD = CACHE != null;
+    }
 
     /**
      * This method initializes all languages under the provided classloader.
@@ -71,7 +69,6 @@
      * @param loader The classloader to be used for finding languages.
      * @return A map of initialized languages.
      */
-<<<<<<< HEAD
     @SuppressWarnings("unused")
     private static Map<String, LanguageCache> initializeLanguages(final ClassLoader loader) {
         Map<String, LanguageCache> map;
@@ -88,10 +85,6 @@
             info.createLanguage();
         }
         return map;
-=======
-    private static Map<String, LanguageCache> initializeLanguages(ClassLoader loader) {
-        return createLanguages(loader, true);
->>>>>>> 1ea76c85
     }
 
     private LanguageCache(String prefix, Properties info, TruffleLanguage<?> language, ClassLoader loader) {
@@ -111,16 +104,6 @@
         this.language = language;
     }
 
-<<<<<<< HEAD
-    static Map<String, LanguageCache> languages(PolyglotLocator locator) {
-        if (PRELOAD) {
-            return CACHE;
-        }
-        return createLanguages(locator);
-    }
-
-    private static Map<String, LanguageCache> createLanguages(PolyglotLocator locator) {
-=======
     private static ClassLoader loader() {
         ClassLoader l;
         if (PolyglotEngine.JDK8OrEarlier) {
@@ -134,15 +117,14 @@
         return l;
     }
 
-    static Map<String, LanguageCache> languages() {
+    static Map<String, LanguageCache> languages(PolyglotLocator locator) {
         if (PRELOAD) {
             return CACHE;
         }
-        return createLanguages(loader(), false);
-    }
-
-    private static Map<String, LanguageCache> createLanguages(ClassLoader loader, boolean preload) {
->>>>>>> 1ea76c85
+        return createLanguages(locator);
+    }
+
+    private static Map<String, LanguageCache> createLanguages(PolyglotLocator locator) {
         Map<String, LanguageCache> map = new LinkedHashMap<>();
         for (ClassLoader loader : PolyglotLocator.Response.loaders(locator)) {
             createLanguages(loader, map);
@@ -175,16 +157,12 @@
                 if (name == null) {
                     break;
                 }
-<<<<<<< HEAD
-                LanguageCache l = new LanguageCache(prefix, p, null, loader);
-=======
                 TruffleLanguage<?> lang = null;
-                if (preload) {
+                if (PRELOAD) {
                     String className = p.getProperty(prefix + "className");
                     lang = loadLanguage(name, className, loader);
                 }
-                LanguageCache l = new LanguageCache(prefix, p, lang);
->>>>>>> 1ea76c85
+                LanguageCache l = new LanguageCache(prefix, p, lang, loader);
                 for (String mimeType : l.getMimeTypes()) {
                     map.put(mimeType, l);
                 }
@@ -212,20 +190,10 @@
         if (PRELOAD) {
             return language;
         }
-<<<<<<< HEAD
-        if (create) {
-            createLanguage();
-        }
-        return language;
-    }
-
-    private void createLanguage() {
-=======
         return loadLanguage(name, className, loader());
     }
 
     private static TruffleLanguage<?> loadLanguage(String name, String className, ClassLoader loader) {
->>>>>>> 1ea76c85
         try {
             Class<?> langClazz = Class.forName(className, true, loader);
             return (TruffleLanguage<?>) langClazz.getField("INSTANCE").get(null);
@@ -234,4 +202,8 @@
         }
     }
 
+    private TruffleLanguage<?> createLanguage() {
+        return loadLanguage(name, className, loader);
+    }
+
 }