--- conflicted
+++ resolved
@@ -1242,127 +1242,10 @@
      * @since 0.9
      * @deprecated Use {@link PolyglotRuntime.Instrument}.
      */
-<<<<<<< HEAD
-    public final class Instrument {
-
-        private final InstrumentCache info;
-        private final Object instrumentLock = new Object();
-        private volatile boolean enabled;
-
-        Instrument(InstrumentCache cache) {
-            this.info = cache;
-        }
-
-        /**
-         * Gets the id clients can use to acquire this instrument.
-         *
-         * @return this instrument's unique id
-         * @since 0.9
-         */
-        public String getId() {
-            return info.getId();
-        }
-
-        /**
-         * Gets a human readable name of this instrument.
-         *
-         * @return this instrument's user-friendly name
-         * @since 0.9
-         */
-        public String getName() {
-            return info.getName();
-        }
-
-        /**
-         * Gets the version of this instrument.
-         *
-         * @return this instrument's version
-         * @since 0.9
-         */
-        public String getVersion() {
-            return info.getVersion();
-        }
-
-        InstrumentCache getCache() {
-            return info;
-        }
-
-        /**
-         * Returns whether this instrument is currently enabled in the engine.
-         *
-         * @return this instrument's status in the engine
-         * @since 0.9
-         */
-        public boolean isEnabled() {
-            return enabled;
-        }
-
-        /**
-         * Returns an additional service provided by this instrument, specified by type.
-         * <p>
-         * Here is an example for locating a hypothetical <code>DebuggerController</code>:
-         *
-         * {@codesnippet DebuggerExampleTest}
-         *
-         * @param <T> the type of the service
-         * @param type class of the service that is being requested
-         * @return instance of requested type, <code>null</code> if no such service is available
-         * @since 0.9
-         */
-        public <T> T lookup(Class<T> type) {
-            if (!isEnabled() && info.supportsService(type)) {
-                setEnabled(true);
-            }
-            return Access.INSTRUMENT.getInstrumentationHandlerService(instrumentationHandler, this, type);
-        }
-
-        /**
-         * Enables/disables this instrument in the engine.
-         *
-         * @param enabled <code>true</code> to enable <code>false</code> to disable
-         * @since 0.9
-         */
-        public void setEnabled(final boolean enabled) {
-            if (disposed) {
-                throw new IllegalStateException("Engine has already been disposed");
-            }
-            if (executor == null) {
-                setEnabledImpl(enabled, true);
-            } else {
-                ComputeInExecutor<Void> compute = new ComputeInExecutor<Void>(executor) {
-                    @Override
-                    protected Void compute() {
-                        setEnabledImpl(enabled, true);
-                        return null;
-                    }
-                };
-                compute.perform();
-            }
-        }
-
-        void setEnabledImpl(final boolean enabled, boolean cleanup) {
-            synchronized (instrumentLock) {
-                if (this.enabled != enabled) {
-                    if (enabled) {
-                        Access.INSTRUMENT.addInstrument(instrumentationHandler, this, getCache().getInstrumentationClass());
-                    } else {
-                        Access.INSTRUMENT.disposeInstrument(instrumentationHandler, this, cleanup);
-                    }
-                    this.enabled = enabled;
-                }
-            }
-        }
-
-        /** @since 0.9 */
-        @Override
-        public String toString() {
-            return "Instrument [id=" + getId() + ", name=" + getName() + ", version=" + getVersion() + ", enabled=" + enabled + "]";
-=======
     @Deprecated
     public final class Instrument extends PolyglotRuntime.Instrument {
         Instrument(PolyglotRuntime runtime, InstrumentCache cache) {
             runtime.super(cache);
->>>>>>> 17e40cb8
         }
     }
 
