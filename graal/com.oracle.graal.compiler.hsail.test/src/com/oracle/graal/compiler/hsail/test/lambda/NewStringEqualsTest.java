/*
 * Copyright (c) 2009, 2012, Oracle and/or its affiliates. All rights reserved.
 * DO NOT ALTER OR REMOVE COPYRIGHT NOTICES OR THIS FILE HEADER.
 *
 * This code is free software; you can redistribute it and/or modify it
 * under the terms of the GNU General Public License version 2 only, as
 * published by the Free Software Foundation.
 *
 * This code is distributed in the hope that it will be useful, but WITHOUT
 * ANY WARRANTY; without even the implied warranty of MERCHANTABILITY or
 * FITNESS FOR A PARTICULAR PURPOSE.  See the GNU General Public License
 * version 2 for more details (a copy is included in the LICENSE file that
 * accompanied this code).
 *
 * You should have received a copy of the GNU General Public License version
 * 2 along with this work; if not, write to the Free Software Foundation,
 * Inc., 51 Franklin St, Fifth Floor, Boston, MA 02110-1301 USA.
 *
 * Please contact Oracle, 500 Oracle Parkway, Redwood Shores, CA 94065 USA
 * or visit www.oracle.com if you need additional information or have any
 * questions.
 */

package com.oracle.graal.compiler.hsail.test.lambda;

<<<<<<< HEAD
import static com.oracle.graal.debug.Debug.*;

import com.oracle.graal.compiler.hsail.test.infra.GraalKernelTester;
import com.oracle.graal.debug.*;

import org.junit.Test;
=======
import org.junit.*;

import com.oracle.graal.compiler.hsail.test.infra.*;
>>>>>>> cd386523

/**
 * Tests creating a String and calling .equals() on it.
 */
public class NewStringEqualsTest extends GraalKernelTester {

    static final int NUM = 20;
    @Result public boolean[] outArray = new boolean[NUM];
    char[] chars = new char[100];

    void setupArrays() {
        for (int i = 0; i < chars.length; i++) {
            chars[i] = (char) ('A' + i);
        }
        for (int i = 0; i < NUM; i++) {
        }
    }

    @Override
    public void runTest() {
        setupArrays();
        String base = "ABCDEFGHIJ";

        dispatchLambdaKernel(NUM, (gid) -> {
            outArray[gid] = new String(chars, 0, 10 + (gid % 3)).equals(base);
        });
    }

    @Override
    protected boolean supportsRequiredCapabilities() {
        // although not escaping, seems to require object allocation support
        return (canHandleObjectAllocation());
    }

    // NYI emitForeignCall charAlignedDisjointArraycopy
<<<<<<< HEAD
    @Test(expected = com.oracle.graal.compiler.common.GraalInternalError.class)
=======
    @Ignore
    @Test
>>>>>>> cd386523
    public void test() {
        try (DebugConfigScope s = disableIntercept()) {
            testGeneratedHsail();
        }
    }

<<<<<<< HEAD
    @Test(expected = com.oracle.graal.compiler.common.GraalInternalError.class)
=======
    @Ignore
    @Test
>>>>>>> cd386523
    public void testUsingLambdaMethod() {
        try (DebugConfigScope s = disableIntercept()) {
            testGeneratedHsailUsingLambdaMethod();
        }
    }

}<|MERGE_RESOLUTION|>--- conflicted
+++ resolved
@@ -23,18 +23,12 @@
 
 package com.oracle.graal.compiler.hsail.test.lambda;
 
-<<<<<<< HEAD
 import static com.oracle.graal.debug.Debug.*;
 
-import com.oracle.graal.compiler.hsail.test.infra.GraalKernelTester;
-import com.oracle.graal.debug.*;
-
-import org.junit.Test;
-=======
 import org.junit.*;
 
 import com.oracle.graal.compiler.hsail.test.infra.*;
->>>>>>> cd386523
+import com.oracle.graal.debug.*;
 
 /**
  * Tests creating a String and calling .equals() on it.
@@ -70,24 +64,16 @@
     }
 
     // NYI emitForeignCall charAlignedDisjointArraycopy
-<<<<<<< HEAD
-    @Test(expected = com.oracle.graal.compiler.common.GraalInternalError.class)
-=======
     @Ignore
     @Test
->>>>>>> cd386523
     public void test() {
         try (DebugConfigScope s = disableIntercept()) {
             testGeneratedHsail();
         }
     }
 
-<<<<<<< HEAD
-    @Test(expected = com.oracle.graal.compiler.common.GraalInternalError.class)
-=======
     @Ignore
     @Test
->>>>>>> cd386523
     public void testUsingLambdaMethod() {
         try (DebugConfigScope s = disableIntercept()) {
             testGeneratedHsailUsingLambdaMethod();
