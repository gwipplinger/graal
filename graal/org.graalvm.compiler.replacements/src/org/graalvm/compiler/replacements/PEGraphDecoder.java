--- conflicted
+++ resolved
@@ -32,9 +32,7 @@
 import jdk.vm.ci.meta.JavaKind;
 import jdk.vm.ci.meta.JavaType;
 import jdk.vm.ci.meta.MetaAccessProvider;
-import jdk.vm.ci.meta.ResolvedJavaField;
 import jdk.vm.ci.meta.ResolvedJavaMethod;
-import jdk.vm.ci.meta.ResolvedJavaType;
 import org.graalvm.compiler.bytecode.Bytecode;
 import org.graalvm.compiler.bytecode.BytecodeProvider;
 import org.graalvm.compiler.core.common.PermanentBailoutException;
@@ -85,15 +83,8 @@
 import org.graalvm.compiler.nodes.graphbuilderconf.LoopExplosionPlugin.LoopExplosionKind;
 import org.graalvm.compiler.nodes.graphbuilderconf.NodePlugin;
 import org.graalvm.compiler.nodes.graphbuilderconf.ParameterPlugin;
-import org.graalvm.compiler.nodes.java.LoadFieldNode;
-import org.graalvm.compiler.nodes.java.LoadIndexedNode;
 import org.graalvm.compiler.nodes.java.MethodCallTargetNode;
 import org.graalvm.compiler.nodes.java.MonitorIdNode;
-import org.graalvm.compiler.nodes.java.NewArrayNode;
-import org.graalvm.compiler.nodes.java.NewInstanceNode;
-import org.graalvm.compiler.nodes.java.NewMultiArrayNode;
-import org.graalvm.compiler.nodes.java.StoreFieldNode;
-import org.graalvm.compiler.nodes.java.StoreIndexedNode;
 import org.graalvm.compiler.nodes.spi.StampProvider;
 import org.graalvm.compiler.nodes.util.GraphUtil;
 import org.graalvm.compiler.options.Option;
@@ -146,14 +137,6 @@
         protected final InvokeData invokeData;
         protected final int inliningDepth;
 
-<<<<<<< HEAD
-        protected final LoopExplosionPlugin loopExplosionPlugin;
-        protected final InvocationPlugins invocationPlugins;
-        protected final InlineInvokePlugin[] inlineInvokePlugins;
-        protected final ParameterPlugin parameterPlugin;
-        protected final NodePlugin[] nodePlugins;
-=======
->>>>>>> f3046526
         protected final ValueNode[] arguments;
 
         protected FrameState outerState;
@@ -162,26 +145,13 @@
         protected NodeSourcePosition callerBytecodePosition;
 
         protected PEMethodScope(StructuredGraph targetGraph, PEMethodScope caller, LoopScope callerLoopScope, EncodedGraph encodedGraph, ResolvedJavaMethod method, InvokeData invokeData,
-<<<<<<< HEAD
-                        int inliningDepth, LoopExplosionPlugin loopExplosionPlugin, InvocationPlugins invocationPlugins, InlineInvokePlugin[] inlineInvokePlugins, ParameterPlugin parameterPlugin,
-                        NodePlugin[] nodePlugins, ValueNode[] arguments) {
-=======
                         int inliningDepth, LoopExplosionPlugin loopExplosionPlugin, ValueNode[] arguments) {
->>>>>>> f3046526
             super(callerLoopScope, targetGraph, encodedGraph, loopExplosionKind(method, loopExplosionPlugin));
 
             this.caller = caller;
             this.method = method;
             this.invokeData = invokeData;
             this.inliningDepth = inliningDepth;
-<<<<<<< HEAD
-            this.loopExplosionPlugin = loopExplosionPlugin;
-            this.invocationPlugins = invocationPlugins;
-            this.inlineInvokePlugins = inlineInvokePlugins;
-            this.parameterPlugin = parameterPlugin;
-            this.nodePlugins = nodePlugins;
-=======
->>>>>>> f3046526
             this.arguments = arguments;
         }
 
@@ -205,13 +175,11 @@
 
     protected class PENonAppendGraphBuilderContext implements GraphBuilderContext {
         protected final PEMethodScope methodScope;
-        protected final FixedNode node;
-        protected final int bci;
-
-        public PENonAppendGraphBuilderContext(PEMethodScope methodScope, FixedNode node, int bci) {
+        protected final Invoke invoke;
+
+        public PENonAppendGraphBuilderContext(PEMethodScope methodScope, Invoke invoke) {
             this.methodScope = methodScope;
-            this.node = node;
-            this.bci = bci;
+            this.invoke = invoke;
         }
 
         @Override
@@ -307,7 +275,7 @@
 
         @Override
         public int bci() {
-            return bci;
+            return invoke.bci();
         }
 
         @Override
@@ -326,8 +294,8 @@
         protected ValueNode pushedNode;
         protected boolean invokeConsumed;
 
-        public PEAppendGraphBuilderContext(PEMethodScope inlineScope, FixedNode targetNode, FixedWithNextNode lastInstr, int bci) {
-            super(inlineScope, targetNode, bci);
+        public PEAppendGraphBuilderContext(PEMethodScope inlineScope, FixedWithNextNode lastInstr) {
+            super(inlineScope, inlineScope.invokeData.invoke);
             this.lastInstr = lastInstr;
         }
 
@@ -408,7 +376,7 @@
             invokeConsumed = true;
 
             appendInvoke(methodScope.caller, methodScope.callerLoopScope, methodScope.invokeData, callTarget);
-            updateLastInstruction(node);
+            updateLastInstruction(invoke.asNode());
         }
     }
 
@@ -446,15 +414,8 @@
         }
     }
 
-<<<<<<< HEAD
-    public void decode(StructuredGraph targetGraph, ResolvedJavaMethod method, LoopExplosionPlugin loopExplosionPlugin, InvocationPlugins invocationPlugins, InlineInvokePlugin[] inlineInvokePlugins,
-                    ParameterPlugin parameterPlugin, NodePlugin[] nodePlugins) {
-        PEMethodScope methodScope = new PEMethodScope(targetGraph, null, null, lookupEncodedGraph(method, null), method, null, 0, loopExplosionPlugin, invocationPlugins,
-                        inlineInvokePlugins, parameterPlugin, nodePlugins, null);
-=======
     public void decode(ResolvedJavaMethod method) {
         PEMethodScope methodScope = new PEMethodScope(graph, null, null, lookupEncodedGraph(method, null), method, null, 0, loopExplosionPlugin, null);
->>>>>>> f3046526
         decode(createInitialLoopScope(methodScope, null));
         cleanupGraph(methodScope);
 
@@ -555,14 +516,8 @@
             return inlineLoopScope;
         }
 
-<<<<<<< HEAD
-        for (InlineInvokePlugin plugin : methodScope.inlineInvokePlugins) {
-
-            plugin.notifyNotInlined(new PENonAppendGraphBuilderContext(methodScope, invokeData.invoke.asNode(), invokeData.invoke.bci()), callTarget.targetMethod(), invokeData.invoke);
-=======
         for (InlineInvokePlugin plugin : inlineInvokePlugins) {
             plugin.notifyNotInlined(new PENonAppendGraphBuilderContext(methodScope, invokeData.invoke), callTarget.targetMethod(), invokeData.invoke);
->>>>>>> f3046526
         }
         return null;
     }
@@ -588,14 +543,8 @@
          */
         invoke.asNode().replaceAtPredecessor(null);
 
-<<<<<<< HEAD
-        PEMethodScope inlineScope = new PEMethodScope(methodScope.graph, methodScope, loopScope, null, targetMethod, invokeData, methodScope.inliningDepth + 1, methodScope.loopExplosionPlugin,
-                        methodScope.invocationPlugins, methodScope.inlineInvokePlugins, null, methodScope.nodePlugins, arguments);
-        PEAppendGraphBuilderContext graphBuilderContext = new PEAppendGraphBuilderContext(inlineScope, invoke.asNode(), invokePredecessor, invoke.bci());
-=======
         PEMethodScope inlineScope = new PEMethodScope(graph, methodScope, loopScope, null, targetMethod, invokeData, methodScope.inliningDepth + 1, loopExplosionPlugin, arguments);
         PEAppendGraphBuilderContext graphBuilderContext = new PEAppendGraphBuilderContext(inlineScope, invokePredecessor);
->>>>>>> f3046526
         InvocationPluginReceiver invocationPluginReceiver = new InvocationPluginReceiver(graphBuilderContext);
 
         if (invocationPlugin.execute(graphBuilderContext, targetMethod, invocationPluginReceiver.init(targetMethod, arguments), arguments)) {
@@ -632,7 +581,7 @@
         }
 
         ValueNode[] arguments = callTarget.arguments().toArray(new ValueNode[0]);
-        GraphBuilderContext graphBuilderContext = new PENonAppendGraphBuilderContext(methodScope, invokeData.invoke.asNode(), invokeData.invoke.bci());
+        GraphBuilderContext graphBuilderContext = new PENonAppendGraphBuilderContext(methodScope, invokeData.invoke);
 
         for (InlineInvokePlugin plugin : inlineInvokePlugins) {
             InlineInfo inlineInfo = plugin.shouldInlineInvoke(graphBuilderContext, targetMethod, arguments);
@@ -667,13 +616,8 @@
         FixedWithNextNode predecessor = (FixedWithNextNode) invokeNode.predecessor();
         invokeNode.replaceAtPredecessor(null);
 
-<<<<<<< HEAD
-        PEMethodScope inlineScope = new PEMethodScope(methodScope.graph, methodScope, loopScope, graphToInline, inlineMethod, invokeData, methodScope.inliningDepth + 1,
-                        methodScope.loopExplosionPlugin, methodScope.invocationPlugins, methodScope.inlineInvokePlugins, null, methodScope.nodePlugins, arguments);
-=======
         PEMethodScope inlineScope = new PEMethodScope(graph, methodScope, loopScope, graphToInline, inlineMethod, invokeData, methodScope.inliningDepth + 1,
                         loopExplosionPlugin, arguments);
->>>>>>> f3046526
 
         /*
          * After decoding all the nodes of the inlined method, we need to re-wire the return and
@@ -838,9 +782,6 @@
     @Override
     protected void handleFixedNode(MethodScope s, LoopScope loopScope, int nodeOrderId, FixedNode node) {
         PEMethodScope methodScope = (PEMethodScope) s;
-        NodePlugin[] nodePlugins = methodScope.nodePlugins;
-        FixedWithNextNode predecessor = (node.predecessor() instanceof FixedWithNextNode) ? (FixedWithNextNode) node.predecessor() : null;
-        PEAppendGraphBuilderContext graphBuilderContext = new PEAppendGraphBuilderContext(methodScope, node, predecessor, -1);
         FixedNode replacedNode = node;
 
         if (node instanceof ForeignCallNode) {
@@ -848,174 +789,176 @@
             if (foreignCall.getBci() == BytecodeFrame.UNKNOWN_BCI && methodScope.invokeData != null) {
                 foreignCall.setBci(methodScope.invokeData.invoke.bci());
             }
-        } else if (nodePlugins != null && nodePlugins.length > 0) {
+        }
+//        else if (nodePlugins != null && nodePlugins.length > 0) {
             // Remove the node from the graph so that the plugin can append a replacement node to
             // the predecessor.
-            if (predecessor != null) {
-                node.replaceAtPredecessor(null);
-            }
-
-            if (node instanceof Invoke) {
-                Invoke invokeNode = (Invoke) node;
-                InvokeData invokeData = readInvokeData(methodScope, nodeOrderId, (Invoke) node);
-                CallTargetNode callTargetNode = invokeNode.callTarget();
-                ResolvedJavaMethod method = callTargetNode.targetMethod();
-                ValueNode[] arguments = callTargetNode.arguments().toArray(new ValueNode[0]);
-                boolean applied = false;
-                for (NodePlugin nodePlugin : nodePlugins) {
-                    if (nodePlugin.handleInvoke(graphBuilderContext, method, arguments)) {
-                        registerNode(loopScope, invokeData.invokeOrderId, graphBuilderContext.pushedNode, true, false);
-                        node.replaceAtUsages(graphBuilderContext.pushedNode);
-                        graphBuilderContext.lastInstr.setNext(nodeAfterInvoke(methodScope, loopScope, invokeData, AbstractBeginNode.prevBegin(graphBuilderContext.lastInstr)));
-                        deleteInvoke(invokeNode);
-                        applied = true;
-                        break;
-                    }
-                }
-                if (!applied && predecessor != null) {
-                    predecessor.setNext(node);
-                }
-            } else if (node instanceof LoadFieldNode) {
-                LoadFieldNode loadFieldNode = (LoadFieldNode) node;
-                if (loadFieldNode.isStatic()) {
-                    ResolvedJavaField field = loadFieldNode.field();
-                    boolean applied = false;
-                    for (NodePlugin nodePlugin : nodePlugins) {
-                        if (nodePlugin.handleLoadStaticField(graphBuilderContext, field)) {
-                            replacedNode = processReplacedNode(loopScope, nodeOrderId, node, graphBuilderContext, loadFieldNode);
-                            applied = true;
-                            break;
-                        }
-                    }
-                    if (!applied && predecessor != null) {
-                        predecessor.setNext(node);
-                    }
-                } else {
-                    ValueNode value = loadFieldNode.getValue();
-                    ResolvedJavaField field = loadFieldNode.field();
-                    boolean applied = false;
-                    for (NodePlugin nodePlugin : nodePlugins) {
-                        if (nodePlugin.handleLoadField(graphBuilderContext, value, field)) {
-                            replacedNode = processReplacedNode(loopScope, nodeOrderId, node, graphBuilderContext, loadFieldNode);
-                            applied = true;
-                            break;
-                        }
-                    }
-                    if (!applied && predecessor != null) {
-                        predecessor.setNext(node);
-                    }
-                }
-            } else if (node instanceof StoreFieldNode) {
-                StoreFieldNode storeFieldNode = (StoreFieldNode) node;
-                if (storeFieldNode.isStatic()) {
-                    ResolvedJavaField field = storeFieldNode.field();
-                    ValueNode value = storeFieldNode.value();
-                    boolean applied = false;
-                    for (NodePlugin nodePlugin : nodePlugins) {
-                        if (nodePlugin.handleStoreStaticField(graphBuilderContext, field, value)) {
-                            replacedNode = processReplacedNode(loopScope, nodeOrderId, node, graphBuilderContext, storeFieldNode);
-                            applied = true;
-                            break;
-                        }
-                    }
-                    if (!applied && predecessor != null) {
-                        predecessor.setNext(node);
-                    }
-                } else {
-                    ResolvedJavaField field = storeFieldNode.field();
-                    ValueNode object = storeFieldNode.object();
-                    ValueNode value = storeFieldNode.value();
-                    boolean applied = false;
-                    for (NodePlugin nodePlugin : nodePlugins) {
-                        if (nodePlugin.handleStoreField(graphBuilderContext, object, field, value)) {
-                            replacedNode = processReplacedNode(loopScope, nodeOrderId, node, graphBuilderContext, storeFieldNode);
-                            applied = true;
-                            break;
-                        }
-                    }
-                    if (!applied && predecessor != null) {
-                        predecessor.setNext(node);
-                    }
-                }
-            } else if (node instanceof LoadIndexedNode) {
-                LoadIndexedNode loadIndexedNode = (LoadIndexedNode) node;
-                ValueNode array = loadIndexedNode.array();
-                ValueNode index = loadIndexedNode.index();
-                boolean applied = false;
-                for (NodePlugin nodePlugin : nodePlugins) {
-                    if (nodePlugin.handleLoadIndexed(graphBuilderContext, array, index, loadIndexedNode.elementKind())) {
-                        replacedNode = processReplacedNode(loopScope, nodeOrderId, node, graphBuilderContext, loadIndexedNode);
-                        applied = true;
-                        break;
-                    }
-                }
-                if (!applied && predecessor != null) {
-                    predecessor.setNext(node);
-                }
-            } else if (node instanceof StoreIndexedNode) {
-                StoreIndexedNode storeIndexedNode = (StoreIndexedNode) node;
-                ValueNode array = storeIndexedNode.array();
-                ValueNode index = storeIndexedNode.index();
-                ValueNode value = storeIndexedNode.value();
-                boolean applied = false;
-                for (NodePlugin nodePlugin : nodePlugins) {
-                    if (nodePlugin.handleStoreIndexed(graphBuilderContext, array, index, storeIndexedNode.elementKind(), value)) {
-                        replacedNode = processReplacedNode(loopScope, nodeOrderId, node, graphBuilderContext, storeIndexedNode);
-                        applied = true;
-                        break;
-                    }
-                }
-                if (!applied && predecessor != null) {
-                    predecessor.setNext(node);
-                }
-            } else if (node instanceof NewInstanceNode) {
-                NewInstanceNode newInstanceNode = (NewInstanceNode) node;
-                ResolvedJavaType type = newInstanceNode.instanceClass();
-                boolean applied = false;
-                for (NodePlugin nodePlugin : nodePlugins) {
-                    if (nodePlugin.handleNewInstance(graphBuilderContext, type)) {
-                        replacedNode = processReplacedNode(loopScope, nodeOrderId, node, graphBuilderContext, newInstanceNode);
-                        applied = true;
-                        break;
-                    }
-                }
-                if (!applied && predecessor != null) {
-                    predecessor.setNext(node);
-                }
-            } else if (node instanceof NewArrayNode) {
-                NewArrayNode newArrayNode = (NewArrayNode) node;
-                ResolvedJavaType elementType = newArrayNode.elementType();
-                ValueNode length = newArrayNode.length();
-                boolean applied = false;
-                for (NodePlugin nodePlugin : nodePlugins) {
-                    if (nodePlugin.handleNewArray(graphBuilderContext, elementType, length)) {
-                        replacedNode = processReplacedNode(loopScope, nodeOrderId, node, graphBuilderContext, newArrayNode);
-                        applied = true;
-                        break;
-                    }
-                }
-                if (!applied && predecessor != null) {
-                    predecessor.setNext(node);
-                }
-            } else if (node instanceof NewMultiArrayNode) {
-                NewMultiArrayNode newArrayNode = (NewMultiArrayNode) node;
-                ResolvedJavaType elementType = newArrayNode.type();
-                ValueNode[] dimensions = newArrayNode.dimensions().toArray(new ValueNode[0]);
-                boolean applied = false;
-                for (NodePlugin nodePlugin : nodePlugins) {
-                    if (nodePlugin.handleNewMultiArray(graphBuilderContext, elementType, dimensions)) {
-                        replacedNode = processReplacedNode(loopScope, nodeOrderId, node, graphBuilderContext, newArrayNode);
-                        applied = true;
-                        break;
-                    }
-                }
-                if (!applied && predecessor != null) {
-                    predecessor.setNext(node);
-                }
-            } else if (predecessor != null) {
-                predecessor.setNext(node);
-            }
-        }
+//            if (predecessor != null) {
+//                node.replaceAtPredecessor(null);
+//            }
+
+//            if (node instanceof Invoke) {
+//                Invoke invokeNode = (Invoke) node;
+//                InvokeData invokeData = readInvokeData(methodScope, nodeOrderId, (Invoke) node);
+//                CallTargetNode callTargetNode = invokeNode.callTarget();
+//                ResolvedJavaMethod method = callTargetNode.targetMethod();
+//                ValueNode[] arguments = callTargetNode.arguments().toArray(new ValueNode[0]);
+//                boolean applied = false;
+//                for (NodePlugin nodePlugin : nodePlugins) {
+//                    if (nodePlugin.handleInvoke(graphBuilderContext, method, arguments)) {
+//                        registerNode(loopScope, invokeData.invokeOrderId, graphBuilderContext.pushedNode, true, false);
+//                        node.replaceAtUsages(graphBuilderContext.pushedNode);
+//                        graphBuilderContext.lastInstr.setNext(nodeAfterInvoke(methodScope, loopScope, invokeData, AbstractBeginNode.prevBegin(graphBuilderContext.lastInstr)));
+//                        deleteInvoke(invokeNode);
+//                        applied = true;
+//                        break;
+//                    }
+//                }
+//                if (!applied && predecessor != null) {
+//                    predecessor.setNext(node);
+//                }
+//            } else
+//            if (node instanceof LoadFieldNode) {
+//                LoadFieldNode loadFieldNode = (LoadFieldNode) node;
+//                if (loadFieldNode.isStatic()) {
+//                    ResolvedJavaField field = loadFieldNode.field();
+//                    boolean applied = false;
+//                    for (NodePlugin nodePlugin : nodePlugins) {
+//                        if (nodePlugin.handleLoadStaticField(graphBuilderContext, field)) {
+//                            replacedNode = processReplacedNode(loopScope, nodeOrderId, node, graphBuilderContext, loadFieldNode);
+//                            applied = true;
+//                            break;
+//                        }
+//                    }
+//                    if (!applied && predecessor != null) {
+//                        predecessor.setNext(node);
+//                    }
+//                } else {
+//                    ValueNode value = loadFieldNode.getValue();
+//                    ResolvedJavaField field = loadFieldNode.field();
+//                    boolean applied = false;
+//                    for (NodePlugin nodePlugin : nodePlugins) {
+//                        if (nodePlugin.handleLoadField(graphBuilderContext, value, field)) {
+//                            replacedNode = processReplacedNode(loopScope, nodeOrderId, node, graphBuilderContext, loadFieldNode);
+//                            applied = true;
+//                            break;
+//                        }
+//                    }
+//                    if (!applied && predecessor != null) {
+//                        predecessor.setNext(node);
+//                    }
+//                }
+//            } else if (node instanceof StoreFieldNode) {
+//                StoreFieldNode storeFieldNode = (StoreFieldNode) node;
+//                if (storeFieldNode.isStatic()) {
+//                    ResolvedJavaField field = storeFieldNode.field();
+//                    ValueNode value = storeFieldNode.value();
+//                    boolean applied = false;
+//                    for (NodePlugin nodePlugin : nodePlugins) {
+//                        if (nodePlugin.handleStoreStaticField(graphBuilderContext, field, value)) {
+//                            replacedNode = processReplacedNode(loopScope, nodeOrderId, node, graphBuilderContext, storeFieldNode);
+//                            applied = true;
+//                            break;
+//                        }
+//                    }
+//                    if (!applied && predecessor != null) {
+//                        predecessor.setNext(node);
+//                    }
+//                } else {
+//                    ResolvedJavaField field = storeFieldNode.field();
+//                    ValueNode object = storeFieldNode.object();
+//                    ValueNode value = storeFieldNode.value();
+//                    boolean applied = false;
+//                    for (NodePlugin nodePlugin : nodePlugins) {
+//                        if (nodePlugin.handleStoreField(graphBuilderContext, object, field, value)) {
+//                            replacedNode = processReplacedNode(loopScope, nodeOrderId, node, graphBuilderContext, storeFieldNode);
+//                            applied = true;
+//                            break;
+//                        }
+//                    }
+//                    if (!applied && predecessor != null) {
+//                        predecessor.setNext(node);
+//                    }
+//                }
+//            } else if (node instanceof LoadIndexedNode) {
+//                LoadIndexedNode loadIndexedNode = (LoadIndexedNode) node;
+//                ValueNode array = loadIndexedNode.array();
+//                ValueNode index = loadIndexedNode.index();
+//                boolean applied = false;
+//                for (NodePlugin nodePlugin : nodePlugins) {
+//                    if (nodePlugin.handleLoadIndexed(graphBuilderContext, array, index, loadIndexedNode.elementKind())) {
+//                        replacedNode = processReplacedNode(loopScope, nodeOrderId, node, graphBuilderContext, loadIndexedNode);
+//                        applied = true;
+//                        break;
+//                    }
+//                }
+//                if (!applied && predecessor != null) {
+//                    predecessor.setNext(node);
+//                }
+//            } else if (node instanceof StoreIndexedNode) {
+//                StoreIndexedNode storeIndexedNode = (StoreIndexedNode) node;
+//                ValueNode array = storeIndexedNode.array();
+//                ValueNode index = storeIndexedNode.index();
+//                ValueNode value = storeIndexedNode.value();
+//                boolean applied = false;
+//                for (NodePlugin nodePlugin : nodePlugins) {
+//                    if (nodePlugin.handleStoreIndexed(graphBuilderContext, array, index, storeIndexedNode.elementKind(), value)) {
+//                        replacedNode = processReplacedNode(loopScope, nodeOrderId, node, graphBuilderContext, storeIndexedNode);
+//                        applied = true;
+//                        break;
+//                    }
+//                }
+//                if (!applied && predecessor != null) {
+//                    predecessor.setNext(node);
+//                }
+//            } else if (node instanceof NewInstanceNode) {
+//                NewInstanceNode newInstanceNode = (NewInstanceNode) node;
+//                ResolvedJavaType type = newInstanceNode.instanceClass();
+//                boolean applied = false;
+//                for (NodePlugin nodePlugin : nodePlugins) {
+//                    if (nodePlugin.handleNewInstance(graphBuilderContext, type)) {
+//                        replacedNode = processReplacedNode(loopScope, nodeOrderId, node, graphBuilderContext, newInstanceNode);
+//                        applied = true;
+//                        break;
+//                    }
+//                }
+//                if (!applied && predecessor != null) {
+//                    predecessor.setNext(node);
+//                }
+//            } else if (node instanceof NewArrayNode) {
+//                NewArrayNode newArrayNode = (NewArrayNode) node;
+//                ResolvedJavaType elementType = newArrayNode.elementType();
+//                ValueNode length = newArrayNode.length();
+//                boolean applied = false;
+//                for (NodePlugin nodePlugin : nodePlugins) {
+//                    if (nodePlugin.handleNewArray(graphBuilderContext, elementType, length)) {
+//                        replacedNode = processReplacedNode(loopScope, nodeOrderId, node, graphBuilderContext, newArrayNode);
+//                        applied = true;
+//                        break;
+//                    }
+//                }
+//                if (!applied && predecessor != null) {
+//                    predecessor.setNext(node);
+//                }
+//            } else if (node instanceof NewMultiArrayNode) {
+//                NewMultiArrayNode newArrayNode = (NewMultiArrayNode) node;
+//                ResolvedJavaType elementType = newArrayNode.type();
+//                ValueNode[] dimensions = newArrayNode.dimensions().toArray(new ValueNode[0]);
+//                boolean applied = false;
+//                for (NodePlugin nodePlugin : nodePlugins) {
+//                    if (nodePlugin.handleNewMultiArray(graphBuilderContext, elementType, dimensions)) {
+//                        replacedNode = processReplacedNode(loopScope, nodeOrderId, node, graphBuilderContext, newArrayNode);
+//                        applied = true;
+//                        break;
+//                    }
+//                }
+//                if (!applied && predecessor != null) {
+//                    predecessor.setNext(node);
+//                }
+//            } else if (predecessor != null) {
+//                predecessor.setNext(node);
+//            }
+//        }
 
         NodeSourcePosition pos = replacedNode.getNodeSourcePosition();
         if (pos != null && methodScope.isInlinedMethod()) {
@@ -1065,15 +1008,9 @@
                 assert result != null;
                 return result;
 
-<<<<<<< HEAD
-            } else if (methodScope.parameterPlugin != null) {
-                GraphBuilderContext graphBuilderContext = new PENonAppendGraphBuilderContext(methodScope, null, -1);
-                Node result = methodScope.parameterPlugin.interceptParameter(graphBuilderContext, param.index(),
-=======
             } else if (!methodScope.isInlinedMethod() && parameterPlugin != null) {
                 GraphBuilderContext graphBuilderContext = new PENonAppendGraphBuilderContext(methodScope, null);
                 Node result = parameterPlugin.interceptParameter(graphBuilderContext, param.index(),
->>>>>>> f3046526
                                 StampPair.create(param.stamp(), param.uncheckedStamp()));
                 if (result != null) {
                     return result;
