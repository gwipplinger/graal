--- conflicted
+++ resolved
@@ -227,24 +227,11 @@
                     }
                 }
             }
-<<<<<<< HEAD
+
             // add all framestates and phis to their blocks
             for (Node node : block.getInstructions()) {
                 if (node instanceof Instruction && ((Instruction) node).stateAfter() != null) {
                     nodes.add(((Instruction) node).stateAfter());
-=======
-        }
-
-        // add all framestates and phis to their blocks
-        for (Node node : block.getInstructions()) {
-            if (node instanceof Instruction && ((Instruction) node).stateAfter() != null) {
-                nodes.add(((Instruction) node).stateAfter());
-            }
-            if (node instanceof Merge) {
-                Merge merge = (Merge) node;
-                if (merge.stateBefore() != null) {
-                    nodes.add(merge.stateBefore());
->>>>>>> 712299cb
                 }
                 if (node instanceof Merge) {
                     Merge merge = (Merge) node;
