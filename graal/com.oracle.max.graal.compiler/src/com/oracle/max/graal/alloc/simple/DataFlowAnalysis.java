/*
 * Copyright (c) 2011, 2012, Oracle and/or its affiliates. All rights reserved.
 * DO NOT ALTER OR REMOVE COPYRIGHT NOTICES OR THIS FILE HEADER.
 *
 * This code is free software; you can redistribute it and/or modify it
 * under the terms of the GNU General Public License version 2 only, as
 * published by the Free Software Foundation.
 *
 * This code is distributed in the hope that it will be useful, but WITHOUT
 * ANY WARRANTY; without even the implied warranty of MERCHANTABILITY or
 * FITNESS FOR A PARTICULAR PURPOSE.  See the GNU General Public License
 * version 2 for more details (a copy is included in the LICENSE file that
 * accompanied this code).
 *
 * You should have received a copy of the GNU General Public License version
 * 2 along with this work; if not, write to the Free Software Foundation,
 * Inc., 51 Franklin St, Fifth Floor, Boston, MA 02110-1301 USA.
 *
 * Please contact Oracle, 500 Oracle Parkway, Redwood Shores, CA 94065 USA
 * or visit www.oracle.com if you need additional information or have any
 * questions.
 */
package com.oracle.max.graal.alloc.simple;

import static com.oracle.max.graal.compiler.lir.LIRPhiMapping.*;
import static com.oracle.max.graal.alloc.util.ValueUtil.*;

import java.util.*;

import com.oracle.max.cri.ci.*;
import com.oracle.max.cri.ri.*;
import com.oracle.max.criutils.*;
import com.oracle.max.graal.compiler.*;
import com.oracle.max.graal.compiler.alloc.*;
import com.oracle.max.graal.compiler.lir.*;
import com.oracle.max.graal.compiler.lir.LIRInstruction.ValueProcedure;
import com.oracle.max.graal.compiler.schedule.*;
import com.oracle.max.graal.debug.*;

public class DataFlowAnalysis {
    private final LIR lir;
    private final RiRegisterConfig registerConfig;

    public DataFlowAnalysis(LIR lir, RiRegisterConfig registerConfig) {
        this.lir = lir;
        this.registerConfig = registerConfig;
    }

    public void execute() {
        numberInstructions();
<<<<<<< HEAD
        Debug.dump(lir, "After instruction numbering");
=======
>>>>>>> b4ace5f7
        backwardDataFlow();
    }


    private List<LIRBlock> blocks() {
        return lir.linearScanOrder();
    }

    private int numVariables() {
        return lir.numVariables();
    }

    private boolean isAllocatableRegister(CiValue value) {
        return isRegister(value) && registerConfig.getAttributesMap()[asRegister(value).number].isAllocatable;
    }


    private int[] definitions;
    private BitSet[] blockLiveIn;
    private LIRBlock[] opIdBlock;
    private Object[] opIdKilledValues;


    public BitSet liveIn(Block block) {
        return blockLiveIn[block.blockID()];
    }
    private void setLiveIn(Block block, BitSet liveIn) {
        blockLiveIn[block.blockID()] = liveIn;
    }

    private LIRBlock blockOf(int opId) {
        return opIdBlock[opId >> 1];
    }
    private void setBlockOf(int opId, LIRBlock block) {
        opIdBlock[opId >> 1] = block;
    }

    private Object killedValues(int opId) {
        return opIdKilledValues[opId];
    }
    private void setKilledValues(int opId, Object killedValues) {
        opIdKilledValues[opId] = killedValues;
    }

    public void forEachKilled(LIRInstruction op, boolean end, ValueProcedure proc) {
        Object entry = killedValues(op.id() + (end ? 1 : 0));
        if (entry == null) {
            // Nothing to do
        } else if (entry instanceof CiValue) {
            CiValue newValue = proc.doValue((CiValue) entry, null, null);
            assert newValue == entry : "procedure does not allow to change values";
        } else {
            CiValue[] values = (CiValue[]) entry;
            for (int i = 0; i < values.length; i++) {
                if (values[i] != null) {
                    CiValue newValue = proc.doValue(values[i], null, null);
                    assert newValue == values[i] : "procedure does not allow to change values";
                }
            }
        }
    }

    public int definition(Variable value) {
        return definitions[value.index];
    }

    /**
     * Numbers all instructions in all blocks. The numbering follows the {@linkplain ComputeLinearScanOrder linear scan order}.
     */
    private void numberInstructions() {
        ValueProcedure defProc = new ValueProcedure() { @Override public CiValue doValue(CiValue value) { return setDef(value); } };

        int numInstructions = 0;
        for (LIRBlock block : blocks()) {
            numInstructions += block.lir().size();
        }
        opIdBlock = new LIRBlock[numInstructions];
        opIdKilledValues = new Object[numInstructions << 1];
        definitions = new int[numVariables()];

        curOpId = 0;
        for (LIRBlock block : blocks()) {
            block.setFirstLirInstructionId(curOpId);

            if (block.phis != null) {
                block.phis.forEachOutput(defProc);
            }

            for (LIRInstruction op : block.lir()) {
                op.setId(curOpId);
                setBlockOf(curOpId, block);

                op.forEachTemp(defProc);
                op.forEachOutput(defProc);

                curOpId += 2; // numbering of lirOps by two
            }
            block.setLastLirInstructionId(curOpId - 2);
        }
        assert curOpId == numInstructions << 1;
    }

    private CiValue setDef(CiValue value) {
        if (isVariable(value)) {
            assert definitions[asVariable(value).index] == 0 : "Variable defined twice";
            definitions[asVariable(value).index] = curOpId;
        }
        return value;
    }


    private BitSet variableLive;
    private BitSet registerLive;
    private int curOpId;

    private void backwardDataFlow() {
        ValueProcedure inputProc =       new ValueProcedure() {    @Override public CiValue doValue(CiValue value) { return use(value, curOpId); } };
        ValueProcedure aliveProc =       new ValueProcedure() {    @Override public CiValue doValue(CiValue value) { return use(value, curOpId + 1); } };
        PhiValueProcedure phiInputProc = new PhiValueProcedure() { @Override public CiValue doValue(CiValue value) { return use(value, -1); } };
        ValueProcedure tempProc =        new ValueProcedure() {    @Override public CiValue doValue(CiValue value) { return def(value, true); } };
        ValueProcedure outputProc =      new ValueProcedure() {    @Override public CiValue doValue(CiValue value) { return def(value, false); } };

        blockLiveIn = new BitSet[blocks().size()];
        registerLive = new BitSet();

        assert trace("==== start backward data flow analysis ====");
        for (int i = blocks().size() - 1; i >= 0; i--) {
            LIRBlock block = blocks().get(i);
            assert trace("start block %s  loop %d depth %d", block, block.loopIndex(), block.loopDepth());

            variableLive = new BitSet();
            for (LIRBlock sux : block.getLIRSuccessors()) {
                BitSet suxLive = liveIn(sux);
                if (suxLive != null) {
                    assert trace("  sux %s  suxLive: %s", sux, suxLive);
                    variableLive.or(suxLive);
                }

                if (sux.phis != null) {
                    curOpId = block.lastLirInstructionId();
                    assert trace("  phis %d  variableLive: %s", curOpId, variableLive);
                    sux.phis.forEachInput(block, phiInputProc);
                }
            }

            assert registerLive.isEmpty() : "no fixed register must be alive before processing a block";

            for (int j = block.lir().size() - 1; j >= 0; j--) {
                LIRInstruction op = block.lir().get(j);
                curOpId = op.id();
                assert trace("  op %d %s  variableLive: %s  registerLive: %s", curOpId, op, variableLive, registerLive);

                op.forEachOutput(outputProc);
                op.forEachTemp(tempProc);
                op.forEachState(aliveProc);
                op.forEachAlive(aliveProc);
                op.forEachInput(inputProc);
            }

            if (block.phis != null) {
                curOpId = block.firstLirInstructionId();
                assert trace("  phis %d  variableLive: %s  registerLive: %s", curOpId, variableLive, registerLive);
                block.phis.forEachOutput(outputProc);
            }

            assert registerLive.isEmpty() : "no fixed register must be alive after processing a block";
            assert liveIn(block) == null;
            setLiveIn(block, variableLive);

            if (block.isLoopHeader()) {
                assert trace("  loop header, propagating live set to loop blocks  variableLive: %s", variableLive);
                // All variables that are live at the beginning of a loop are also live the whole loop.
                // This is guaranteed by the SSA form.
                for (Block loop : block.loopBlocks) {
                    BitSet loopLiveIn = liveIn(loop);
                    assert loopLiveIn != null : "All loop blocks must have been processed before the loop header";
                    loopLiveIn.or(variableLive);
                    assert trace("    block %s  loopLiveIn %s", loop, loopLiveIn);
                }
            }

            assert trace("end block %s  variableLive: %s", block, variableLive);
        }
        assert trace("==== end backward data flow analysis ====");
    }

    private CiValue use(CiValue value, int killOpId) {
        assert trace("    use %s", value);
        if (isVariable(value)) {
            int variableIdx = asVariable(value).index;
            assert definitions[variableIdx] < curOpId;
            if (!variableLive.get(variableIdx)) {
                assert trace("      set live variable %d", variableIdx);
                variableLive.set(variableIdx);
                kill(value, killOpId);
            }

        } else if (isAllocatableRegister(value)) {
            int regNum = asRegister(value).number;
            if (!registerLive.get(regNum)) {
                assert trace("      set live register %d", regNum);
                registerLive.set(regNum);
                kill(value, killOpId);
            }
        }
        return value;
    }

    private CiValue def(CiValue value, boolean isTemp) {
        assert trace("    def %s", value);
        if (isVariable(value)) {
            int variableIdx = asVariable(value).index;
            assert definitions[variableIdx] == curOpId;
            if (variableLive.get(variableIdx)) {
                assert trace("      clear live variable %d", variableIdx);
                assert !isTemp : "temp variable cannot be used after the operation";
                variableLive.clear(variableIdx);
            } else {
                // Variable has never been used, so kill it immediately after the definition.
                kill(value, curOpId + 1);
            }

        } else if (isAllocatableRegister(value)) {
            int regNum = asRegister(value).number;
            if (registerLive.get(regNum)) {
                assert trace("      clear live register %d", regNum);
                assert !isTemp : "temp variable cannot be used after the operation";
                registerLive.clear(regNum);
            } else {
                // Register has never been used, so kill it immediately after the definition.
                kill(value, curOpId + 1);
            }
        }
        return value;
    }

    private void kill(CiValue value, int opId) {
        if (opId < 0) {
            return;
        }
        if (isVariable(value)) {
            int defOpId = definitions[asVariable(value).index];
            assert defOpId > 0 && defOpId <= opId;

            LIRBlock defBlock = blockOf(defOpId);
            LIRBlock useBlock = blockOf(opId);

            if (useBlock.loopDepth() > 0 && useBlock.loopIndex() != defBlock.loopIndex()) {
                // This is a value defined outside of the loop it is currently used in.  Therefore, it is live the whole loop
                // and is not killed by the current instruction.
                assert trace("      no kill because use in loop %d, definition in loop %d", useBlock.loopIndex(), defBlock.loopIndex());
                return;
            }
        }
        assert trace("      kill %s at %d", value, opId);

        Object entry = killedValues(opId);
        if (entry == null) {
            setKilledValues(opId, value);
        } else if (entry instanceof CiValue) {
            setKilledValues(opId, new CiValue[] {(CiValue) entry, value});
        } else {
            CiValue[] killed = (CiValue[]) entry;
            for (int i = 0; i < killed.length; i++) {
                if (killed[i] == null) {
                    killed[i] = value;
                    return;
                }
            }
            int oldLen = killed.length;
            killed = Arrays.copyOf(killed, oldLen * 2);
            setKilledValues(opId, killed);
            killed[oldLen] = value;
        }
    }

    private static boolean trace(String format, Object...args) {
        if (GraalOptions.TraceRegisterAllocation) {
            TTY.println(format, args);
        }
        return true;
    }
}<|MERGE_RESOLUTION|>--- conflicted
+++ resolved
@@ -48,10 +48,6 @@
 
     public void execute() {
         numberInstructions();
-<<<<<<< HEAD
-        Debug.dump(lir, "After instruction numbering");
-=======
->>>>>>> b4ace5f7
         backwardDataFlow();
     }
 
