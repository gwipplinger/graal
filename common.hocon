# overlay version
<<<<<<< HEAD
overlay = efcf529122547c2c67bbabebee695d61ddd5ac18
=======
overlay = 24e18d34f3f0c43dbfbb48602edeeb158e021dc2
>>>>>>> ef56566a

# oraclejdk* are released OracleJDK binaries
# labsjdk* are JDKs based on OracleJDK binaries
# openjdk8 JDKs on Linux are built by Oracle Labs
# openjdk8 JDKs on macOS are based on AdoptOpenJDK binaries
jdks: {
  labsjdk8:      {name : labsjdk,   version : "8u172-jvmci-0.44", platformspecific: true}
  openjdk8:      {name : openjdk,   version : "8u172-jvmci-0.44", platformspecific: true}
  labsjdk8Debug: {name : labsjdk,   version : "8u172-jvmci-0.44-fastdebug", platformspecific: true}
  oraclejdk9:    {name : oraclejdk, version : "9.0.4+11", platformspecific: true}
  oraclejdk10:   {name : oraclejdk, version : "10+46", platformspecific: true}

  # Snapshot of http://hg.openjdk.java.net/jdk/jdk
  oraclejdkSNAPSHOT : {name : labsjdk, version : "20180522-073957", platformspecific: true}

}

# This must always point to HEAD in the master branch but can be used to point
# to another branch/commit in a Graal PR when mx changes are required for the PR.
mx : {
  packages : {
    mx: "HEAD"
  }
}

labsjdk8 :      { downloads : { JAVA_HOME : ${jdks.labsjdk8},      EXTRA_JAVA_HOMES : { pathlist :[ ${jdks.oraclejdk9} ]} }}
labsjdk8Debug : { downloads : { JAVA_HOME : ${jdks.labsjdk8Debug}, EXTRA_JAVA_HOMES : { pathlist :[ ${jdks.oraclejdk9} ]} }}

openjdk8 :        { downloads : { JAVA_HOME : ${jdks.openjdk8} }}

oraclejdk9 :      { downloads : { JAVA_HOME : ${jdks.oraclejdk9},        EXTRA_JAVA_HOMES : { pathlist :[ ${jdks.labsjdk8} ]} }}
oraclejdk10 :     { downloads : { JAVA_HOME : ${jdks.oraclejdk10},       EXTRA_JAVA_HOMES : { pathlist :[ ${jdks.labsjdk8}, ${jdks.oraclejdk9} ]} }}
oraclejdk11 :     { downloads : { JAVA_HOME : ${jdks.oraclejdkSNAPSHOT}, EXTRA_JAVA_HOMES : { pathlist :[ ${jdks.labsjdk8}, ${jdks.oraclejdk10} ]} }}

common : ${mx} {
  timelimit : "30:00"
  catch_files : [
    "Graal diagnostic output saved in (?P<filename>.+\.zip)"
  ]
  environment : {
    TRUFFLE_LLVM_VERSION : "cb47708b29c7f33dbf822cb6a5e75c07af877817"
    TRUFFLE_JS_VERSION : "58692da68706b64f85744ab70fdb4520069836e1"
    TRUFFLE_RUBY_VERSION : "0c60fae09de738cdaabff0393e27f5225034b468"
    TRUFFLE_PYTHON_VERSION : "c30c0c8c737ba2f5ba59eb4c2eb701778d98c753"
    TRUFFLE_R_VERSION : "9316f50732af45c54dbbe515fc9ef997dc672e1b"
  }
}

linux : ${common} {
  packages : {
    git : ">=1.8.3"
    mercurial : ">=2.2"
    "pip:astroid" : "==1.1.0"
    "pip:pylint" : "==1.1.0"
    "apache/ant": ">=1.9.4"
  }
}

solaris : ${common} {
  packages : {
    git : ">=1.8.3"
    mercurial : ">=2.2"
    "pip:astroid" : "==1.1.0"
    "pip:pylint" : "==1.1.0"
    "apache/ant": ">=1.9.4"
  }
}

darwin : ${common} {
  packages : {
    "pip:astroid" : "==1.1.0"
    "pip:pylint" : "==1.1.0"
  }
  environment : {
    PATH : "/usr/local/bin:$PATH"
  }
}

linux-amd64 : ${linux} {
  capabilities : [linux, amd64]
}

darwin-amd64 : ${darwin} {
  capabilities : [darwin_next, amd64]
}

solaris-sparcv9 : ${solaris} {
  capabilities : [solaris, sparcv9]
}

linux-sparcv9 : ${linux} {
  capabilities : [linux, sparcv9]
}

linux-aarch64 : ${linux} {
  capabilities : [linux, aarch64]
}

eclipse : {
  downloads : {
    ECLIPSE : {name: eclipse, version: "4.5.2", platformspecific: true}
  }
  environment : {
    ECLIPSE_EXE : "$ECLIPSE/eclipse"
  }
}

jdt : {
  downloads : {
    JDT : {name: ecj, version: "4.5.1", platformspecific: false}
  }
}

# for cases where a maven package is not easily accessible
maven-download-unix : {
  downloads : {
    MAVEN_HOME: {name: maven, version: "3.3.9", platformspecific: false}
  }
  environment : {
    PATH : "$MAVEN_HOME/bin:$JAVA_HOME/bin:$PATH"
  }
}

linux-deploy : ${linux} {
  packages : {
    maven : ">=3.3.9"
  }
}

solaris-deploy : ${solaris} ${maven-download-unix}

darwin-deploy : ${darwin} ${maven-download-unix} {
  environment : {
    PATH : "$MAVEN_HOME/bin:$JAVA_HOME/bin:/usr/local/bin:$PATH"
  }
}

deploy-binaries : {
  targets : [post-merge, deploy]
  run : [
    ["mx", "--strict-compliance", "build"]
    ["mx", "deploy-binary", "--all-suites", "--skip-existing", ${binaries-repository}]
  ]
}

maven-deploy-dry-run : {
  targets : [gate]
  run : [
    ["mx", "--strict-compliance", "build"]
    ["mx", "maven-deploy", "--validate", "full", "--licenses", "GPLv2-CPE,UPL", "--dry-run", "ossrh", "https://this-is-only-a-test"]
  ]
}

svm-common: ${mx} {
  environment: {
    DEFAULT_VM: "server"
    LANG: "en_US.UTF-8"
  }
  logs: [
    "*/native_image_server.log"
    "*/svmbuild/*.log"
    "*/svmbuild/images/*.log"
    "*/*/stripped/*.map"
    "*/callgrind.*"
    "*.bgv"
  ]
}

svm-common-linux: ${svm-common} ${linux-amd64} {
  packages: {
    make: ">=3.83"
    gcc-build-essentials: ">=4.9.1" # GCC 4.9.0 fails on cluster
    ruby: ">=2.1.0"
    valgrind: ">=3.9.0"
  }
  timelimit: "55:00"
}

svm-capabilities-fast : {
  capabilities : [linux, amd64, fast]
}

svm-capabilities-avx2 : {
  capabilities : [linux, amd64, avx2]
}

svm-capabilities-manycores : {
  capabilities : [linux, amd64, manycores, fast]
}

svm-common-darwin: ${svm-common} ${darwin-amd64} {
  timelimit: "45:00"
}

svm-common-sulong: {
  packages: {
    llvm: "==3.8"
  }
}
<|MERGE_RESOLUTION|>--- conflicted
+++ resolved
@@ -1,9 +1,5 @@
 # overlay version
-<<<<<<< HEAD
-overlay = efcf529122547c2c67bbabebee695d61ddd5ac18
-=======
 overlay = 24e18d34f3f0c43dbfbb48602edeeb158e021dc2
->>>>>>> ef56566a
 
 # oraclejdk* are released OracleJDK binaries
 # labsjdk* are JDKs based on OracleJDK binaries
@@ -43,13 +39,6 @@
   catch_files : [
     "Graal diagnostic output saved in (?P<filename>.+\.zip)"
   ]
-  environment : {
-    TRUFFLE_LLVM_VERSION : "cb47708b29c7f33dbf822cb6a5e75c07af877817"
-    TRUFFLE_JS_VERSION : "58692da68706b64f85744ab70fdb4520069836e1"
-    TRUFFLE_RUBY_VERSION : "0c60fae09de738cdaabff0393e27f5225034b468"
-    TRUFFLE_PYTHON_VERSION : "c30c0c8c737ba2f5ba59eb4c2eb701778d98c753"
-    TRUFFLE_R_VERSION : "9316f50732af45c54dbbe515fc9ef997dc672e1b"
-  }
 }
 
 linux : ${common} {
